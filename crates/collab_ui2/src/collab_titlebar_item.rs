use crate::face_pile::FacePile;
use auto_update::AutoUpdateStatus;
use call::{ActiveCall, ParticipantLocation, Room};
use client::{proto::PeerId, Client, ParticipantIndex, User, UserStore};
use gpui::{
<<<<<<< HEAD
    actions, canvas, div, overlay, point, px, rems, Action, AnyElement, AppContext, DismissEvent,
    Div, Element, FocusableView, Hsla, InteractiveElement, IntoElement, Model, ParentElement, Path,
    Render, Stateful, StatefulInteractiveElement, Styled, Subscription, ViewContext, VisualContext,
    WeakView, WindowBounds,
=======
    actions, canvas, div, overlay, point, px, rems, AnyElement, AppContext, DismissEvent, Div,
    Element, FocusableView, Hsla, InteractiveElement, IntoElement, Model, ParentElement, Path,
    Render, Stateful, StatefulInteractiveElement, Styled, Subscription, View, ViewContext,
    VisualContext, WeakView, WindowBounds,
>>>>>>> 46bd6088
};
use project::{Project, RepositoryEntry};
use recent_projects::RecentProjects;
use std::sync::Arc;
use theme::{ActiveTheme, PlayerColors};
use ui::{
    h_stack, popover_menu, prelude::*, Avatar, Button, ButtonLike, ButtonStyle, ContextMenu, Icon,
    IconButton, IconElement, Tooltip,
};
use util::ResultExt;
use vcs_menu::{build_branch_list, BranchList, OpenRecent as ToggleVcsMenu};
use workspace::{notifications::NotifyResultExt, Workspace, WORKSPACE_DB};

const MAX_PROJECT_NAME_LENGTH: usize = 40;
const MAX_BRANCH_NAME_LENGTH: usize = 40;

actions!(
    collab,
    [
        ShareProject,
        UnshareProject,
        ToggleUserMenu,
        ToggleProjectMenu,
        SwitchBranch
    ]
);

pub fn init(cx: &mut AppContext) {
    cx.observe_new_views(|workspace: &mut Workspace, cx| {
        let titlebar_item = cx.build_view(|cx| CollabTitlebarItem::new(workspace, cx));
        workspace.set_titlebar_item(titlebar_item.into(), cx)
    })
    .detach();
    // cx.add_action(CollabTitlebarItem::share_project);
    // cx.add_action(CollabTitlebarItem::unshare_project);
    // cx.add_action(CollabTitlebarItem::toggle_user_menu);
    // cx.add_action(CollabTitlebarItem::toggle_vcs_menu);
    // cx.add_action(CollabTitlebarItem::toggle_project_menu);
}

pub struct CollabTitlebarItem {
    project: Model<Project>,
    user_store: Model<UserStore>,
    client: Arc<Client>,
    workspace: WeakView<Workspace>,
    branch_popover: Option<View<BranchList>>,
    project_popover: Option<recent_projects::RecentProjects>,
    _subscriptions: Vec<Subscription>,
}

impl Render for CollabTitlebarItem {
    type Element = Stateful<Div>;

    fn render(&mut self, cx: &mut ViewContext<Self>) -> Self::Element {
        let room = ActiveCall::global(cx).read(cx).room().cloned();
        let current_user = self.user_store.read(cx).current_user();
        let client = self.client.clone();
        let project_id = self.project.read(cx).remote_id();

        h_stack()
            .id("titlebar")
            .justify_between()
            .w_full()
            .h(rems(1.75))
            // Set a non-scaling min-height here to ensure the titlebar is
            // always at least the height of the traffic lights.
            .min_h(px(32.))
            .when(
                !matches!(cx.window_bounds(), WindowBounds::Fullscreen),
                // Use pixels here instead of a rem-based size because the macOS traffic
                // lights are a static size, and don't scale with the rest of the UI.
                |s| s.pl(px(68.)),
            )
            .bg(cx.theme().colors().title_bar_background)
            .on_click(|event, cx| {
                if event.up.click_count == 2 {
                    cx.zoom_window();
                }
            })
            // left side
            .child(
                h_stack()
                    .gap_1()
                    .children(self.render_project_host(cx))
                    .child(self.render_project_name(cx))
                    .children(self.render_project_branch(cx))
                    .when_some(
                        current_user.clone().zip(client.peer_id()).zip(room.clone()),
                        |this, ((current_user, peer_id), room)| {
                            let player_colors = cx.theme().players();
                            let room = room.read(cx);
                            let mut remote_participants =
                                room.remote_participants().values().collect::<Vec<_>>();
                            remote_participants.sort_by_key(|p| p.participant_index.0);

                            this.children(self.render_collaborator(
                                &current_user,
                                peer_id,
                                true,
                                room.is_speaking(),
                                room.is_muted(cx),
                                &room,
                                project_id,
                                &current_user,
                            ))
                            .children(
                                remote_participants.iter().filter_map(|collaborator| {
                                    let is_present = project_id.map_or(false, |project_id| {
                                        collaborator.location
                                            == ParticipantLocation::SharedProject { project_id }
                                    });

                                    let face_pile = self.render_collaborator(
                                        &collaborator.user,
                                        collaborator.peer_id,
                                        is_present,
                                        collaborator.speaking,
                                        collaborator.muted,
                                        &room,
                                        project_id,
                                        &current_user,
                                    )?;

                                    Some(
                                        v_stack()
                                            .id(("collaborator", collaborator.user.id))
                                            .child(face_pile)
                                            .child(render_color_ribbon(
                                                collaborator.participant_index,
                                                player_colors,
                                            ))
                                            .cursor_pointer()
                                            .on_click({
                                                let peer_id = collaborator.peer_id;
                                                cx.listener(move |this, _, cx| {
                                                    this.workspace
                                                        .update(cx, |workspace, cx| {
                                                            workspace.follow(peer_id, cx);
                                                        })
                                                        .ok();
                                                })
                                            })
                                            .tooltip({
                                                let login = collaborator.user.github_login.clone();
                                                move |cx| {
                                                    Tooltip::text(format!("Follow {login}"), cx)
                                                }
                                            }),
                                    )
                                }),
                            )
                        },
                    ),
            )
            // right side
            .child(
                h_stack()
                    .gap_1()
                    .when_some(room, |this, room| {
                        let room = room.read(cx);
                        let is_shared = self.project.read(cx).is_shared();
                        let is_muted = room.is_muted(cx);
                        let is_deafened = room.is_deafened().unwrap_or(false);

                        this.child(
                            Button::new(
                                "toggle_sharing",
                                if is_shared { "Unshare" } else { "Share" },
                            )
                            .style(ButtonStyle::Subtle)
                            .on_click(cx.listener(
                                move |this, _, cx| {
                                    if is_shared {
                                        this.unshare_project(&Default::default(), cx);
                                    } else {
                                        this.share_project(&Default::default(), cx);
                                    }
                                },
                            )),
                        )
                        .child(
                            IconButton::new("leave-call", ui::Icon::Exit)
                                .style(ButtonStyle::Subtle)
                                .on_click(move |_, cx| {
                                    ActiveCall::global(cx)
                                        .update(cx, |call, cx| call.hang_up(cx))
                                        .detach_and_log_err(cx);
                                }),
                        )
                        .child(
                            IconButton::new(
                                "mute-microphone",
                                if is_muted {
                                    ui::Icon::MicMute
                                } else {
                                    ui::Icon::Mic
                                },
                            )
                            .style(ButtonStyle::Subtle)
                            .selected(is_muted)
                            .on_click(move |_, cx| crate::toggle_mute(&Default::default(), cx)),
                        )
                        .child(
                            IconButton::new(
                                "mute-sound",
                                if is_deafened {
                                    ui::Icon::AudioOff
                                } else {
                                    ui::Icon::AudioOn
                                },
                            )
                            .style(ButtonStyle::Subtle)
                            .selected(is_deafened.clone())
                            .tooltip(move |cx| {
                                Tooltip::with_meta("Deafen Audio", None, "Mic will be muted", cx)
                            })
                            .on_click(move |_, cx| crate::toggle_mute(&Default::default(), cx)),
                        )
                        .child(
                            IconButton::new("screen-share", ui::Icon::Screen)
                                .style(ButtonStyle::Subtle)
                                .on_click(move |_, cx| {
                                    crate::toggle_screen_sharing(&Default::default(), cx)
                                }),
                        )
                    })
<<<<<<< HEAD
                    .map(|el| {
                        let status = self.client.status();
                        let status = &*status.borrow();
                        if matches!(status, client::Status::Connected { .. }) {
                            el.child(self.render_user_menu_button(cx))
                        } else {
                            el.children(self.render_connection_status(status, cx))
                                .child(self.render_sign_in_button(cx))
                                .child(self.render_user_menu_button(cx))
                        }
                    }),
=======
                    .child(
                        h_stack()
                            .border_color(gpui::red())
                            .border_1()
                            .px_1p5()
                            .map(|this| {
                                if let Some(user) = current_user {
                                    // TODO: Finish implementing user menu popover
                                    //
                                    this.child(
                                        popover_menu("user-menu")
                                            .menu(|cx| {
                                                ContextMenu::build(cx, |menu, _| {
                                                    menu.header("ADADA")
                                                })
                                            })
                                            .trigger(
                                                ButtonLike::new("user-menu")
                                                    .child(
                                                        h_stack()
                                                            .gap_0p5()
                                                            .child(Avatar::new(
                                                                user.avatar_uri.clone(),
                                                            ))
                                                            .child(
                                                                IconElement::new(Icon::ChevronDown)
                                                                    .color(Color::Muted),
                                                            ),
                                                    )
                                                    .style(ButtonStyle::Subtle)
                                                    .tooltip(move |cx| {
                                                        Tooltip::text("Toggle User Menu", cx)
                                                    }),
                                            )
                                            .anchor(gpui::AnchorCorner::TopRight),
                                    )
                                    // this.child(
                                    //     ButtonLike::new("user-menu")
                                    //         .child(
                                    //             h_stack().gap_0p5().child(Avatar::data(avatar)).child(
                                    //                 IconElement::new(Icon::ChevronDown).color(Color::Muted),
                                    //             ),
                                    //         )
                                    //         .style(ButtonStyle::Subtle)
                                    //         .tooltip(move |cx| Tooltip::text("Toggle User Menu", cx)),
                                    // )
                                } else {
                                    this.child(Button::new("sign_in", "Sign in").on_click(
                                        move |_, cx| {
                                            let client = client.clone();
                                            cx.spawn(move |mut cx| async move {
                                                client
                                                    .authenticate_and_connect(true, &cx)
                                                    .await
                                                    .notify_async_err(&mut cx);
                                            })
                                            .detach();
                                        },
                                    ))
                                }
                            }),
                    ),
>>>>>>> 46bd6088
            )
    }
}

fn render_color_ribbon(participant_index: ParticipantIndex, colors: &PlayerColors) -> gpui::Canvas {
    let color = colors.color_for_participant(participant_index.0).cursor;
    canvas(move |bounds, cx| {
        let mut path = Path::new(bounds.lower_left());
        let height = bounds.size.height;
        path.curve_to(bounds.origin + point(height, px(0.)), bounds.origin);
        path.line_to(bounds.upper_right() - point(height, px(0.)));
        path.curve_to(bounds.lower_right(), bounds.upper_right());
        path.line_to(bounds.lower_left());
        cx.paint_path(path, color);
    })
    .h_1()
    .w_full()
}

impl CollabTitlebarItem {
    pub fn new(workspace: &Workspace, cx: &mut ViewContext<Self>) -> Self {
        let project = workspace.project().clone();
        let user_store = workspace.app_state().user_store.clone();
        let client = workspace.app_state().client.clone();
        let active_call = ActiveCall::global(cx);
        let mut subscriptions = Vec::new();
        subscriptions.push(
            cx.observe(&workspace.weak_handle().upgrade().unwrap(), |_, _, cx| {
                cx.notify()
            }),
        );
        subscriptions.push(cx.observe(&project, |_, _, cx| cx.notify()));
        subscriptions.push(cx.observe(&active_call, |this, _, cx| this.active_call_changed(cx)));
        subscriptions.push(cx.observe_window_activation(Self::window_activation_changed));
        subscriptions.push(cx.observe(&user_store, |_, _, cx| cx.notify()));

        Self {
            workspace: workspace.weak_handle(),
            project,
            user_store,
            client,
<<<<<<< HEAD
            //         branch_popover: None,
=======
            //         user_menu: cx.add_view(|cx| {
            //             let view_id = cx.view_id();
            //             let mut menu = ContextMenu::new(view_id, cx);
            //             menu.set_position_mode(OverlayPositionMode::Local);
            //             menu
            //         }),
            branch_popover: None,
>>>>>>> 46bd6088
            project_popover: None,
            _subscriptions: subscriptions,
        }
    }

    // resolve if you are in a room -> render_project_owner
    // render_project_owner -> resolve if you are in a room -> Option<foo>

    pub fn render_project_host(&self, cx: &mut ViewContext<Self>) -> Option<impl Element> {
        let host = self.project.read(cx).host()?;
        let host = self.user_store.read(cx).get_cached_user(host.user_id)?;
        let participant_index = self
            .user_store
            .read(cx)
            .participant_indices()
            .get(&host.id)?;
        Some(
            div().border().border_color(gpui::red()).child(
                Button::new("project_owner_trigger", host.github_login.clone())
                    .color(Color::Player(participant_index.0))
                    .style(ButtonStyle::Subtle)
                    .tooltip(move |cx| Tooltip::text("Toggle following", cx)),
            ),
        )
    }

    pub fn render_project_name(&self, cx: &mut ViewContext<Self>) -> impl Element {
        let name = {
            let mut names = self.project.read(cx).visible_worktrees(cx).map(|worktree| {
                let worktree = worktree.read(cx);
                worktree.root_name()
            });

            names.next().unwrap_or("")
        };

        let name = util::truncate_and_trailoff(name, MAX_PROJECT_NAME_LENGTH);

        div()
            .border()
            .border_color(gpui::red())
            .child(
                Button::new("project_name_trigger", name)
                    .style(ButtonStyle::Subtle)
                    .tooltip(move |cx| Tooltip::text("Recent Projects", cx))
                    .on_click(cx.listener(|this, _, cx| {
                        this.toggle_project_menu(&ToggleProjectMenu, cx);
                    })),
            )
            .children(self.project_popover.as_ref().map(|popover| {
                overlay().child(
                    div()
                        .min_w_56()
                        .on_mouse_down_out(cx.listener_for(&popover.picker, |picker, _, cx| {
                            picker.cancel(&Default::default(), cx)
                        }))
                        .child(popover.picker.clone()),
                )
            }))
    }

    pub fn render_project_branch(&self, cx: &mut ViewContext<Self>) -> Option<impl Element> {
        let entry = {
            let mut names_and_branches =
                self.project.read(cx).visible_worktrees(cx).map(|worktree| {
                    let worktree = worktree.read(cx);
                    worktree.root_git_entry()
                });

            names_and_branches.next().flatten()
        };

        let branch_name = entry
            .as_ref()
            .and_then(RepositoryEntry::branch)
            .map(|branch| util::truncate_and_trailoff(&branch, MAX_BRANCH_NAME_LENGTH))?;

        Some(
            div()
                .border()
                .border_color(gpui::red())
                .child(
                    Button::new("project_branch_trigger", branch_name)
                        .style(ButtonStyle::Subtle)
                        .tooltip(move |cx| {
                            Tooltip::with_meta(
                                "Recent Branches",
                                Some(&ToggleVcsMenu),
                                "Local branches only",
                                cx,
                            )
                        })
                        .on_click(
                            cx.listener(|this, _, cx| this.toggle_vcs_menu(&ToggleVcsMenu, cx)),
                        ),
                )
                .children(self.render_branches_popover_host()),
        )
    }

    fn render_collaborator(
        &self,
        user: &Arc<User>,
        peer_id: PeerId,
        is_present: bool,
        is_speaking: bool,
        is_muted: bool,
        room: &Room,
        project_id: Option<u64>,
        current_user: &Arc<User>,
    ) -> Option<FacePile> {
        let followers = project_id.map_or(&[] as &[_], |id| room.followers_for(peer_id, id));

        let pile = FacePile::default().child(
            div()
                .child(
                    Avatar::new(user.avatar_uri.clone())
                        .grayscale(!is_present)
                        .border_color(if is_speaking {
                            gpui::blue()
                        } else if is_muted {
                            gpui::red()
                        } else {
                            Hsla::default()
                        }),
                )
                .children(followers.iter().filter_map(|follower_peer_id| {
                    let follower = room
                        .remote_participants()
                        .values()
                        .find_map(|p| (p.peer_id == *follower_peer_id).then_some(&p.user))
                        .or_else(|| {
                            (self.client.peer_id() == Some(*follower_peer_id))
                                .then_some(current_user)
                        })?
                        .clone();

                    Some(div().child(Avatar::new(follower.avatar_uri.clone())))
                })),
        );

        Some(pile)
    }

    fn window_activation_changed(&mut self, cx: &mut ViewContext<Self>) {
        let project = if cx.is_window_active() {
            Some(self.project.clone())
        } else {
            None
        };
        ActiveCall::global(cx)
            .update(cx, |call, cx| call.set_location(project.as_ref(), cx))
            .detach_and_log_err(cx);
    }

    fn active_call_changed(&mut self, cx: &mut ViewContext<Self>) {
        cx.notify();
    }

    fn share_project(&mut self, _: &ShareProject, cx: &mut ViewContext<Self>) {
        let active_call = ActiveCall::global(cx);
        let project = self.project.clone();
        active_call
            .update(cx, |call, cx| call.share_project(project, cx))
            .detach_and_log_err(cx);
    }

    fn unshare_project(&mut self, _: &UnshareProject, cx: &mut ViewContext<Self>) {
        let active_call = ActiveCall::global(cx);
        let project = self.project.clone();
        active_call
            .update(cx, |call, cx| call.unshare_project(project, cx))
            .log_err();
    }

<<<<<<< HEAD
    // fn render_branches_popover_host<'a>(
    //     &'a self,
    //     _theme: &'a theme::Titlebar,
    //     cx: &'a mut ViewContext<Self>,
    // ) -> Option<AnyElement<Self>> {
    //     self.branch_popover.as_ref().map(|child| {
    //         let theme = theme::current(cx).clone();
    //         let child = ChildView::new(child, cx);
    //         let child = MouseEventHandler::new::<BranchList, _>(0, cx, |_, _| {
    //             child
    //                 .flex(1., true)
    //                 .contained()
    //                 .constrained()
    //                 .with_width(theme.titlebar.menu.width)
    //                 .with_height(theme.titlebar.menu.height)
    //         })
    //         .on_click(MouseButton::Left, |_, _, _| {})
    //         .on_down_out(MouseButton::Left, move |_, this, cx| {
    //             this.branch_popover.take();
    //             cx.emit(());
    //             cx.notify();
    //         })
    //         .contained()
    //         .into_any();

    //         Overlay::new(child)
    //             .with_fit_mode(OverlayFitMode::SwitchAnchor)
    //             .with_anchor_corner(AnchorCorner::TopLeft)
    //             .with_z_index(999)
    //             .aligned()
    //             .bottom()
    //             .left()
    //             .into_any()
    //     })
    // }

    // fn render_project_popover_host<'a>(
    //     &'a self,
    //     _theme: &'a theme::Titlebar,
    //     cx: &'a mut ViewContext<Self>,
    // ) -> Option<AnyElement<Self>> {
    //     self.project_popover.as_ref().map(|child| {
    //         let theme = theme::current(cx).clone();
    //         let child = ChildView::new(child, cx);
    //         let child = MouseEventHandler::new::<RecentProjects, _>(0, cx, |_, _| {
    //             child
    //                 .flex(1., true)
    //                 .contained()
    //                 .constrained()
    //                 .with_width(theme.titlebar.menu.width)
    //                 .with_height(theme.titlebar.menu.height)
    //         })
    //         .on_click(MouseButton::Left, |_, _, _| {})
    //         .on_down_out(MouseButton::Left, move |_, this, cx| {
    //             this.project_popover.take();
    //             cx.emit(());
    //             cx.notify();
    //         })
    //         .into_any();

    //         Overlay::new(child)
    //             .with_fit_mode(OverlayFitMode::SwitchAnchor)
    //             .with_anchor_corner(AnchorCorner::TopLeft)
    //             .with_z_index(999)
    //             .aligned()
    //             .bottom()
    //             .left()
    //             .into_any()
    //     })
    // }

    // pub fn toggle_vcs_menu(&mut self, _: &ToggleVcsMenu, cx: &mut ViewContext<Self>) {
    //     if self.branch_popover.take().is_none() {
    //         if let Some(workspace) = self.workspace.upgrade(cx) {
    //             let Some(view) =
    //                 cx.add_option_view(|cx| build_branch_list(workspace, cx).log_err())
    //             else {
    //                 return;
    //             };
    //             cx.subscribe(&view, |this, _, event, cx| {
    //                 match event {
    //                     PickerEvent::Dismiss => {
    //                         this.branch_popover = None;
    //                     }
    //                 }
=======
    fn render_branches_popover_host<'a>(&'a self) -> Option<AnyElement> {
        self.branch_popover.as_ref().map(|child| {
            overlay()
                .child(div().min_w_64().child(child.clone()))
                .into_any()
        })
    }
>>>>>>> 46bd6088

    pub fn toggle_vcs_menu(&mut self, _: &ToggleVcsMenu, cx: &mut ViewContext<Self>) {
        if self.branch_popover.take().is_none() {
            if let Some(workspace) = self.workspace.upgrade() {
                let Some(view) = build_branch_list(workspace, cx).log_err() else {
                    return;
                };
                cx.subscribe(&view, |this, _, _, cx| {
                    this.branch_popover = None;
                    cx.notify();
                })
                .detach();
                self.project_popover.take();
                let focus_handle = view.focus_handle(cx);
                cx.focus(&focus_handle);
                self.branch_popover = Some(view);
            }
        }

        cx.notify();
    }

    pub fn toggle_project_menu(&mut self, _: &ToggleProjectMenu, cx: &mut ViewContext<Self>) {
        let workspace = self.workspace.clone();
        if self.project_popover.take().is_none() {
            cx.spawn(|this, mut cx| async move {
                let workspaces = WORKSPACE_DB
                    .recent_workspaces_on_disk()
                    .await
                    .unwrap_or_default()
                    .into_iter()
                    .map(|(_, location)| location)
                    .collect();

                let workspace = workspace.clone();
                this.update(&mut cx, move |this, cx| {
                    let view = RecentProjects::open_popover(workspace, workspaces, cx);

                    cx.subscribe(&view.picker, |this, _, _: &DismissEvent, cx| {
                        this.project_popover = None;
                        cx.notify();
                    })
                    .detach();
                    let focus_handle = view.focus_handle(cx);
                    cx.focus(&focus_handle);
                    // todo!()
                    //this.branch_popover.take();
                    this.project_popover = Some(view);
                    cx.notify();
                })
                .log_err();
            })
            .detach();
        }
        cx.notify();
    }

    fn render_connection_status(
        &self,
        status: &client::Status,
        cx: &mut ViewContext<Self>,
    ) -> Option<AnyElement> {
        match status {
            client::Status::ConnectionError
            | client::Status::ConnectionLost
            | client::Status::Reauthenticating { .. }
            | client::Status::Reconnecting { .. }
            | client::Status::ReconnectionError { .. } => Some(
                div()
                    .id("disconnected")
                    .bg(gpui::red()) // todo!() @nate
                    .child(IconElement::new(Icon::Disconnected))
                    .tooltip(|cx| Tooltip::text("Disconnected", cx))
                    .into_any_element(),
            ),
            client::Status::UpgradeRequired => {
                let auto_updater = auto_update::AutoUpdater::get(cx);
                let label = match auto_updater.map(|auto_update| auto_update.read(cx).status()) {
                    Some(AutoUpdateStatus::Updated) => "Please restart Zed to Collaborate",
                    Some(AutoUpdateStatus::Installing)
                    | Some(AutoUpdateStatus::Downloading)
                    | Some(AutoUpdateStatus::Checking) => "Updating...",
                    Some(AutoUpdateStatus::Idle) | Some(AutoUpdateStatus::Errored) | None => {
                        "Please update Zed to Collaborate"
                    }
                };

                Some(
                    div()
                        .bg(gpui::red()) // todo!() @nate
                        .child(Button::new("connection-status", label).on_click(|_, cx| {
                            if let Some(auto_updater) = auto_update::AutoUpdater::get(cx) {
                                if auto_updater.read(cx).status() == AutoUpdateStatus::Updated {
                                    workspace::restart(&Default::default(), cx);
                                    return;
                                }
                            }
                            auto_update::check(&Default::default(), cx);
                        }))
                        .into_any_element(),
                )
            }
            _ => None,
        }
    }

    pub fn render_sign_in_button(&mut self, _: &mut ViewContext<Self>) -> Button {
        let client = self.client.clone();
        Button::new("sign_in", "Sign in").on_click(move |_, cx| {
            let client = client.clone();
            cx.spawn(move |mut cx| async move {
                client
                    .authenticate_and_connect(true, &cx)
                    .await
                    .notify_async_err(&mut cx);
            })
            .detach();
        })
    }

    pub fn render_user_menu_button(&mut self, cx: &mut ViewContext<Self>) -> impl Element {
        if let Some(user) = self.user_store.read(cx).current_user() {
            popover_menu("user-menu")
                .menu(|cx| {
                    ContextMenu::build(cx, |menu, _| {
                        menu.action("Settings", zed_actions::OpenSettings.boxed_clone())
                            .action("Theme", theme_selector::Toggle.boxed_clone())
                            .separator()
                            .action("Share Feedback", feedback::GiveFeedback.boxed_clone())
                            .action("Sign Out", client::SignOut.boxed_clone())
                    })
                })
                .trigger(
                    ButtonLike::new("user-menu")
                        .child(
                            h_stack()
                                .gap_0p5()
                                .child(Avatar::new(user.avatar_uri.clone()))
                                .child(IconElement::new(Icon::ChevronDown).color(Color::Muted)),
                        )
                        .style(ButtonStyle::Subtle)
                        .tooltip(move |cx| Tooltip::text("Toggle User Menu", cx)),
                )
                .anchor(gpui::AnchorCorner::TopRight)
        } else {
            popover_menu("user-menu")
                .menu(|cx| {
                    ContextMenu::build(cx, |menu, _| {
                        menu.action("Settings", zed_actions::OpenSettings.boxed_clone())
                            .action("Theme", theme_selector::Toggle.boxed_clone())
                            .separator()
                            .action("Share Feedback", feedback::GiveFeedback.boxed_clone())
                    })
                })
                .trigger(
                    ButtonLike::new("user-menu")
                        .child(
                            h_stack()
                                .gap_0p5()
                                .child(IconElement::new(Icon::ChevronDown).color(Color::Muted)),
                        )
                        .style(ButtonStyle::Subtle)
                        .tooltip(move |cx| Tooltip::text("Toggle User Menu", cx)),
                )
        }
    }
}<|MERGE_RESOLUTION|>--- conflicted
+++ resolved
@@ -3,17 +3,10 @@
 use call::{ActiveCall, ParticipantLocation, Room};
 use client::{proto::PeerId, Client, ParticipantIndex, User, UserStore};
 use gpui::{
-<<<<<<< HEAD
     actions, canvas, div, overlay, point, px, rems, Action, AnyElement, AppContext, DismissEvent,
     Div, Element, FocusableView, Hsla, InteractiveElement, IntoElement, Model, ParentElement, Path,
-    Render, Stateful, StatefulInteractiveElement, Styled, Subscription, ViewContext, VisualContext,
-    WeakView, WindowBounds,
-=======
-    actions, canvas, div, overlay, point, px, rems, AnyElement, AppContext, DismissEvent, Div,
-    Element, FocusableView, Hsla, InteractiveElement, IntoElement, Model, ParentElement, Path,
     Render, Stateful, StatefulInteractiveElement, Styled, Subscription, View, ViewContext,
     VisualContext, WeakView, WindowBounds,
->>>>>>> 46bd6088
 };
 use project::{Project, RepositoryEntry};
 use recent_projects::RecentProjects;
@@ -240,7 +233,6 @@
                                 }),
                         )
                     })
-<<<<<<< HEAD
                     .map(|el| {
                         let status = self.client.status();
                         let status = &*status.borrow();
@@ -252,70 +244,6 @@
                                 .child(self.render_user_menu_button(cx))
                         }
                     }),
-=======
-                    .child(
-                        h_stack()
-                            .border_color(gpui::red())
-                            .border_1()
-                            .px_1p5()
-                            .map(|this| {
-                                if let Some(user) = current_user {
-                                    // TODO: Finish implementing user menu popover
-                                    //
-                                    this.child(
-                                        popover_menu("user-menu")
-                                            .menu(|cx| {
-                                                ContextMenu::build(cx, |menu, _| {
-                                                    menu.header("ADADA")
-                                                })
-                                            })
-                                            .trigger(
-                                                ButtonLike::new("user-menu")
-                                                    .child(
-                                                        h_stack()
-                                                            .gap_0p5()
-                                                            .child(Avatar::new(
-                                                                user.avatar_uri.clone(),
-                                                            ))
-                                                            .child(
-                                                                IconElement::new(Icon::ChevronDown)
-                                                                    .color(Color::Muted),
-                                                            ),
-                                                    )
-                                                    .style(ButtonStyle::Subtle)
-                                                    .tooltip(move |cx| {
-                                                        Tooltip::text("Toggle User Menu", cx)
-                                                    }),
-                                            )
-                                            .anchor(gpui::AnchorCorner::TopRight),
-                                    )
-                                    // this.child(
-                                    //     ButtonLike::new("user-menu")
-                                    //         .child(
-                                    //             h_stack().gap_0p5().child(Avatar::data(avatar)).child(
-                                    //                 IconElement::new(Icon::ChevronDown).color(Color::Muted),
-                                    //             ),
-                                    //         )
-                                    //         .style(ButtonStyle::Subtle)
-                                    //         .tooltip(move |cx| Tooltip::text("Toggle User Menu", cx)),
-                                    // )
-                                } else {
-                                    this.child(Button::new("sign_in", "Sign in").on_click(
-                                        move |_, cx| {
-                                            let client = client.clone();
-                                            cx.spawn(move |mut cx| async move {
-                                                client
-                                                    .authenticate_and_connect(true, &cx)
-                                                    .await
-                                                    .notify_async_err(&mut cx);
-                                            })
-                                            .detach();
-                                        },
-                                    ))
-                                }
-                            }),
-                    ),
->>>>>>> 46bd6088
             )
     }
 }
@@ -357,17 +285,7 @@
             project,
             user_store,
             client,
-<<<<<<< HEAD
-            //         branch_popover: None,
-=======
-            //         user_menu: cx.add_view(|cx| {
-            //             let view_id = cx.view_id();
-            //             let mut menu = ContextMenu::new(view_id, cx);
-            //             menu.set_position_mode(OverlayPositionMode::Local);
-            //             menu
-            //         }),
             branch_popover: None,
->>>>>>> 46bd6088
             project_popover: None,
             _subscriptions: subscriptions,
         }
@@ -543,93 +461,6 @@
             .log_err();
     }
 
-<<<<<<< HEAD
-    // fn render_branches_popover_host<'a>(
-    //     &'a self,
-    //     _theme: &'a theme::Titlebar,
-    //     cx: &'a mut ViewContext<Self>,
-    // ) -> Option<AnyElement<Self>> {
-    //     self.branch_popover.as_ref().map(|child| {
-    //         let theme = theme::current(cx).clone();
-    //         let child = ChildView::new(child, cx);
-    //         let child = MouseEventHandler::new::<BranchList, _>(0, cx, |_, _| {
-    //             child
-    //                 .flex(1., true)
-    //                 .contained()
-    //                 .constrained()
-    //                 .with_width(theme.titlebar.menu.width)
-    //                 .with_height(theme.titlebar.menu.height)
-    //         })
-    //         .on_click(MouseButton::Left, |_, _, _| {})
-    //         .on_down_out(MouseButton::Left, move |_, this, cx| {
-    //             this.branch_popover.take();
-    //             cx.emit(());
-    //             cx.notify();
-    //         })
-    //         .contained()
-    //         .into_any();
-
-    //         Overlay::new(child)
-    //             .with_fit_mode(OverlayFitMode::SwitchAnchor)
-    //             .with_anchor_corner(AnchorCorner::TopLeft)
-    //             .with_z_index(999)
-    //             .aligned()
-    //             .bottom()
-    //             .left()
-    //             .into_any()
-    //     })
-    // }
-
-    // fn render_project_popover_host<'a>(
-    //     &'a self,
-    //     _theme: &'a theme::Titlebar,
-    //     cx: &'a mut ViewContext<Self>,
-    // ) -> Option<AnyElement<Self>> {
-    //     self.project_popover.as_ref().map(|child| {
-    //         let theme = theme::current(cx).clone();
-    //         let child = ChildView::new(child, cx);
-    //         let child = MouseEventHandler::new::<RecentProjects, _>(0, cx, |_, _| {
-    //             child
-    //                 .flex(1., true)
-    //                 .contained()
-    //                 .constrained()
-    //                 .with_width(theme.titlebar.menu.width)
-    //                 .with_height(theme.titlebar.menu.height)
-    //         })
-    //         .on_click(MouseButton::Left, |_, _, _| {})
-    //         .on_down_out(MouseButton::Left, move |_, this, cx| {
-    //             this.project_popover.take();
-    //             cx.emit(());
-    //             cx.notify();
-    //         })
-    //         .into_any();
-
-    //         Overlay::new(child)
-    //             .with_fit_mode(OverlayFitMode::SwitchAnchor)
-    //             .with_anchor_corner(AnchorCorner::TopLeft)
-    //             .with_z_index(999)
-    //             .aligned()
-    //             .bottom()
-    //             .left()
-    //             .into_any()
-    //     })
-    // }
-
-    // pub fn toggle_vcs_menu(&mut self, _: &ToggleVcsMenu, cx: &mut ViewContext<Self>) {
-    //     if self.branch_popover.take().is_none() {
-    //         if let Some(workspace) = self.workspace.upgrade(cx) {
-    //             let Some(view) =
-    //                 cx.add_option_view(|cx| build_branch_list(workspace, cx).log_err())
-    //             else {
-    //                 return;
-    //             };
-    //             cx.subscribe(&view, |this, _, event, cx| {
-    //                 match event {
-    //                     PickerEvent::Dismiss => {
-    //                         this.branch_popover = None;
-    //                     }
-    //                 }
-=======
     fn render_branches_popover_host<'a>(&'a self) -> Option<AnyElement> {
         self.branch_popover.as_ref().map(|child| {
             overlay()
@@ -637,7 +468,6 @@
                 .into_any()
         })
     }
->>>>>>> 46bd6088
 
     pub fn toggle_vcs_menu(&mut self, _: &ToggleVcsMenu, cx: &mut ViewContext<Self>) {
         if self.branch_popover.take().is_none() {
